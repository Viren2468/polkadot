--- conflicted
+++ resolved
@@ -16,13 +16,7 @@
 byteorder = "1.1"
 rustc-hex = "1.0.0"
 native-runtime = { path = "../native-runtime", version = "0.1" }
-<<<<<<< HEAD
-
-libc = { version = "0.2.33" }
-=======
-runtime-std = { path = "../native-runtime/std", version = "0.1" }
 triehash = "0.1.0"
->>>>>>> 68674f19
 
 [dev-dependencies]
 assert_matches = "1.1"